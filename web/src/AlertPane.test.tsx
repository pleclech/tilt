import React from "react"
import AlertPane from "./AlertPane"
import renderer from "react-test-renderer"
import { oneResourceUnrecognizedError } from "./testdata.test"
import { Resource, ResourceInfo, TriggerMode } from "./types"
import {
  Alert,
  PodRestartErrorType,
  PodStatusErrorType,
  CrashRebuildErrorType,
  BuildFailedErrorType,
  WarningErrorType,
  getResourceAlerts,
} from "./alerts"

const fakeSendAlert = () => {}

beforeEach(() => {
  Date.now = jest.fn(() => 1482363367071)
})

it("renders no errors", () => {
<<<<<<< HEAD
  let resources: Array<Partial<Resource>> = [
    {
      Name: "foo",
      Alerts: [],
    },
  ]

  const tree = renderer
    .create(
      <AlertPane
        resources={resources as Array<Resource>}
        handleSendAlert={fakeSendAlert}
        teamAlertsIsEnabled={false}
      />
    )
    .toJSON()

  expect(tree).toMatchSnapshot()
})

it("renders one build error", () => {
  const ts = "1,555,970,585,039"
  let resources: Array<Partial<Resource>> = [
    {
      Name: "foo",
      Alerts: [
        {
          alertType: BuildFailedErrorType,
          msg: "laa dee daa I'm an error\nfor real I am",
          titleMsg: "",
          timestamp: ts,
        },
      ],
    },
  ]

  const tree = renderer
    .create(
      <AlertPane
        resources={resources as Array<Resource>}
        handleSendAlert={fakeSendAlert}
        teamAlertsIsEnabled={false}
      />
    )
    .toJSON()

  expect(tree).toMatchSnapshot()
})

it("renders a build with an error", () => {
  const ts = "1,555,970,585,039"
  let resources: Array<Partial<Resource>> = [
    {
      Name: "foo",
      Alerts: [
        {
          alertType: BuildFailedErrorType,
          msg: "laa dee daa I'm an error\nfor real I am",
          titleMsg: "",
          timestamp: ts,
        },
      ],
    },
  ]
=======
  let resource = fillResourceFields()
  let resources = [resource]
>>>>>>> d92acf85

  const tree = renderer
    .create(
      <AlertPane
        resources={resources as Array<Resource>}
        handleSendAlert={fakeSendAlert}
        teamAlertsIsEnabled={false}
      />
    )
    .toJSON()

  expect(tree).toMatchSnapshot()
})

it("renders one container start error", () => {
  const ts = "1,555,970,585,039"

  let resource = fillResourceFields()
  resource.CrashLog = "Eeeeek there is a problem"
  resource.BuildHistory = [
    {
      Log: "laa dee daa I'm not an error\nI'm serious",
      FinishTime: ts,
      Error: null,
    },
  ]
  resource.ResourceInfo.PodCreationTime = ts
  resource.ResourceInfo.PodStatus = "Error"
  resource.ResourceInfo.PodRestarts = 2
  resource.Alerts = getResourceAlerts(resource)

  let resources = [resource]

  const tree = renderer
    .create(
      <AlertPane
        resources={resources as Array<Resource>}
        handleSendAlert={fakeSendAlert}
        teamAlertsIsEnabled={false}
      />
    )
    .toJSON()
  expect(tree).toMatchSnapshot()

  // the podStatus will flap between "Error" and "CrashLoopBackOff"
  resource.ResourceInfo.PodStatus = "CrashLoopBackOff"
  resource.ResourceInfo.PodRestarts = 3

  const newTree = renderer
    .create(
      <AlertPane
        resources={resources as Array<Resource>}
        handleSendAlert={fakeSendAlert}
        teamAlertsIsEnabled={false}
      />
    )
    .toJSON()
  expect(newTree).toMatchSnapshot()
})

it("shows that a container has restarted", () => {
  const ts = "1,555,970,585,039"
  let resource = fillResourceFields()
  resource.CrashLog = "Eeeeek the container crashed"
  resource.BuildHistory = [
    {
      Log: "laa dee daa I'm not an error\nseriously",
      FinishTime: ts,
      Error: null,
    },
  ]
  resource.ResourceInfo.PodStatus = "ok"
  resource.ResourceInfo.PodCreationTime = ts
  resource.ResourceInfo.PodRestarts = 1
  resource.Alerts = getResourceAlerts(resource)
  let resources = [resource]

  const tree = renderer
    .create(
      <AlertPane
        resources={resources as Array<Resource>}
        handleSendAlert={fakeSendAlert}
        teamAlertsIsEnabled={false}
      />
    )
    .toJSON()
  expect(tree).toMatchSnapshot()
})

it("shows that a crash rebuild has occurred", () => {
  const ts = "1,555,970,585,039"
  let resource = fillResourceFields()
  resource.CrashLog = "Eeeeek the container crashed"
  resource.BuildHistory = [
    {
      Log: "laa dee daa I'm not an error\nseriously",
      FinishTime: ts,
      Error: null,
      IsCrashRebuild: true,
    },
  ]
  resource.ResourceInfo.PodCreationTime = ts
  resource.ResourceInfo.PodStatus = "ok"
  resource.Alerts = getResourceAlerts(resource)

  let resources = [resource]

  const tree = renderer
    .create(
      <AlertPane
        resources={resources as Array<Resource>}
        handleSendAlert={fakeSendAlert}
        teamAlertsIsEnabled={false}
      />
    )
    .toJSON()
  expect(tree).toMatchSnapshot()
})

it("renders multiple lines of a crash log", () => {
  const ts = "1,555,970,585,039"

  let resource = fillResourceFields()
  resource.CrashLog = "Eeeeek the container crashed\nno but really it crashed"
  resource.BuildHistory = [
    {
      Log: "laa dee daa I'm not an error\nseriously",
      FinishTime: ts,
      Error: null,
      IsCrashRebuild: true,
    },
  ]
  resource.ResourceInfo.PodCreationTime = ts
  resource.ResourceInfo.PodStatus = "ok"
  resource.Alerts = getResourceAlerts(resource)

  let resources = [resource]

  const tree = renderer
    .create(
      <AlertPane
        resources={resources as Array<Resource>}
        handleSendAlert={fakeSendAlert}
        teamAlertsIsEnabled={false}
      />
    )
    .toJSON()
  expect(tree).toMatchSnapshot()
})

it("renders warnings", () => {
  const ts = "1,555,970,585,039"
  let resource = fillResourceFields()
  resource.CrashLog = "Eeeeek the container crashed"
  resource.BuildHistory = [
    {
      Log: "laa dee daa I'm not an error\nseriously",
      FinishTime: ts,
      Error: null,
      IsCrashRebuild: true,
      Warnings: ["Hi I'm a warning"],
    },
  ]
  resource.ResourceInfo.PodCreationTime = ts
  resource.ResourceInfo.PodStatus = "ok"
  resource.Alerts = getResourceAlerts(resource)

  let resources = [resource]

  const tree = renderer
    .create(
      <AlertPane
        resources={resources as Array<Resource>}
        handleSendAlert={fakeSendAlert}
        teamAlertsIsEnabled={false}
      />
    )
    .toJSON()
  expect(tree).toMatchSnapshot()
})

it("renders one container unrecognized error", () => {
  const ts = "1,555,970,585,039"
  let resource = oneResourceUnrecognizedError()
  resource.Alerts = getResourceAlerts(resource)

  let resources = [resource]

  const tree = renderer
    .create(
      <AlertPane
        resources={resources}
        handleSendAlert={fakeSendAlert}
        teamAlertsIsEnabled={false}
      />
    )
    .toJSON()
  expect(tree).toMatchSnapshot()
})

it("renders the get alert link button when the feature is enabled", () => {
  const ts = "1,555,970,585,039"
  let resources: Array<Partial<Resource>> = [
    {
      Name: "foo",
      Alerts: [
        {
          alertType: BuildFailedErrorType,
          msg: "laa dee daa I'm an error\nfor real I am",
          titleMsg: "",
          timestamp: ts,
        },
      ],
    },
  ]

  const tree = renderer
    .create(
      <AlertPane
        resources={resources as Array<Resource>}
        handleSendAlert={fakeSendAlert}
        teamAlertsIsEnabled={true}
      />
    )
    .toJSON()

  expect(tree).toMatchSnapshot()
})

function fillResourceFields(): Resource {
  return {
    Name: "foo",
    CombinedLog: "",
    BuildHistory: [],
    CrashLog: "",
    CurrentBuild: 0,
    DirectoriesWatched: [],
    Endpoints: [],
    PodID: "",
    IsTiltfile: false,
    LastDeployTime: "",
    PathsWatched: [],
    PendingBuildEdits: [],
    PendingBuildReason: 0,
    PendingBuildSince: "",
    ResourceInfo: {
      PodName: "",
      PodCreationTime: "",
      PodUpdateStartTime: "",
      PodStatus: "",
      PodStatusMessage: "",
      PodRestarts: 0,
      PodLog: "",
      YAML: "",
      Endpoints: [],
    },
    RuntimeStatus: "",
    TriggerMode: TriggerMode.TriggerModeAuto,
    HasPendingChanges: true,
    Alerts: [],
  }
}<|MERGE_RESOLUTION|>--- conflicted
+++ resolved
@@ -20,75 +20,8 @@
 })
 
 it("renders no errors", () => {
-<<<<<<< HEAD
-  let resources: Array<Partial<Resource>> = [
-    {
-      Name: "foo",
-      Alerts: [],
-    },
-  ]
-
-  const tree = renderer
-    .create(
-      <AlertPane
-        resources={resources as Array<Resource>}
-        handleSendAlert={fakeSendAlert}
-        teamAlertsIsEnabled={false}
-      />
-    )
-    .toJSON()
-
-  expect(tree).toMatchSnapshot()
-})
-
-it("renders one build error", () => {
-  const ts = "1,555,970,585,039"
-  let resources: Array<Partial<Resource>> = [
-    {
-      Name: "foo",
-      Alerts: [
-        {
-          alertType: BuildFailedErrorType,
-          msg: "laa dee daa I'm an error\nfor real I am",
-          titleMsg: "",
-          timestamp: ts,
-        },
-      ],
-    },
-  ]
-
-  const tree = renderer
-    .create(
-      <AlertPane
-        resources={resources as Array<Resource>}
-        handleSendAlert={fakeSendAlert}
-        teamAlertsIsEnabled={false}
-      />
-    )
-    .toJSON()
-
-  expect(tree).toMatchSnapshot()
-})
-
-it("renders a build with an error", () => {
-  const ts = "1,555,970,585,039"
-  let resources: Array<Partial<Resource>> = [
-    {
-      Name: "foo",
-      Alerts: [
-        {
-          alertType: BuildFailedErrorType,
-          msg: "laa dee daa I'm an error\nfor real I am",
-          titleMsg: "",
-          timestamp: ts,
-        },
-      ],
-    },
-  ]
-=======
-  let resource = fillResourceFields()
-  let resources = [resource]
->>>>>>> d92acf85
+  let resource = fillResourceFields()
+  let resources = [resource]
 
   const tree = renderer
     .create(
