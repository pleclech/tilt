--- conflicted
+++ resolved
@@ -25,11 +25,8 @@
 	hudsc *server.HeadsUpServerController,
 	sail client.SailClient,
 	tvc *TiltVersionChecker,
-<<<<<<< HEAD
+	ta *TiltAnalyticsSubscriber,
 	ewm *EventWatchManager) []store.Subscriber {
-=======
-	ta *TiltAnalyticsSubscriber) []store.Subscriber {
->>>>>>> e22c7f6f
 	return []store.Subscriber{
 		hud,
 		pw,
@@ -48,10 +45,7 @@
 		hudsc,
 		sail,
 		tvc,
-<<<<<<< HEAD
+		ta,
 		ewm,
-=======
-		ta,
->>>>>>> e22c7f6f
 	}
 }