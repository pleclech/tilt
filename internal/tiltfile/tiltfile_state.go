package tiltfile

import (
	"context"
	"fmt"
	"path/filepath"
	"regexp"
	"strings"

	"go.starlark.net/syntax"

	"github.com/docker/distribution/reference"
	"github.com/pkg/errors"
	"go.starlark.net/starlark"

	"github.com/windmilleng/tilt/internal/container"
	"github.com/windmilleng/tilt/internal/dockercompose"
	"github.com/windmilleng/tilt/internal/feature"
	"github.com/windmilleng/tilt/internal/k8s"
	"github.com/windmilleng/tilt/internal/ospath"
	"github.com/windmilleng/tilt/internal/sliceutils"
	"github.com/windmilleng/tilt/pkg/logger"
	"github.com/windmilleng/tilt/pkg/model"
)

type resourceSet struct {
	dc  dcResourceSet // currently only support one d-c.yml
	k8s []*k8sResource
}

type tiltfileState struct {
	// set at creation
	ctx             context.Context
	dcCli           dockercompose.DockerComposeClient
	kubeContext     k8s.KubeContext
	kubeEnv         k8s.Env
	privateRegistry container.Registry
	features        feature.FeatureSet

	// added to during execution
	loadCache          map[string]loadCacheEntry
	configFiles        []string
	buildIndex         *buildIndex
	k8s                []*k8sResource
	k8sByName          map[string]*k8sResource
	k8sUnresourced     []k8s.K8sEntity
	dc                 dcResourceSet // currently only support one d-c.yml
	k8sResourceOptions map[string]k8sResourceOptions

	// ensure that any pushed images are pushed instead to this registry, rewriting names if needed
	defaultRegistryHost container.Registry

	// JSON paths to images in k8s YAML (other than Container specs)
	k8sImageJSONPaths map[k8sObjectSelector][]k8s.JSONPath
	// objects of these types are considered workloads, whether or not they have an image
	workloadTypes []k8sObjectSelector

	k8sResourceAssemblyVersion       int
	k8sResourceAssemblyVersionReason k8sResourceAssemblyVersionReason
	workloadToResourceFunction       workloadToResourceFunction
	allowedK8SContexts               []k8s.KubeContext

	// for assembly
	usedImages map[string]bool

	predeclaredMap starlark.StringDict
	// count how many times each builtin is called, for analytics
	builtinCallCounts map[string]int
	// how many times each arg is used on each builtin
	builtinArgCounts map[string]map[string]int

	// any LiveUpdate steps that have been created but not used by a LiveUpdate will cause an error, to ensure
	// that users aren't accidentally using step-creating functions incorrectly
	// stored as a map of string(declarationPosition) -> step
	// it'd be appealing to store this as a map[liveUpdateStep]bool, but then things get weird if we have two steps
	// with the same hashcode (like, all restartcontainer steps)
	unconsumedLiveUpdateSteps map[string]liveUpdateStep

	// global trigger mode -- will be the default for all manifests (tho user can still explicitly set
	// triggerMode for a specific manifest)
	triggerMode triggerMode

	// for error reporting in case it's called twice
	triggerModeCallPosition syntax.Position

	teamName string

	logger   logger.Logger
	warnings []string
}

type k8sResourceAssemblyVersionReason int

const (
	// assembly version is just at the default; the user hasn't set anything
	k8sResourceAssemblyVersionReasonDefault k8sResourceAssemblyVersionReason = iota
	// the user has explicit set the assembly version
	k8sResourceAssemblyVersionReasonExplicit
)

func newTiltfileState(
	ctx context.Context,
	dcCli dockercompose.DockerComposeClient,
	kubeContext k8s.KubeContext,
	kubeEnv k8s.Env,
	privateRegistry container.Registry,
	features feature.FeatureSet) *tiltfileState {
	return &tiltfileState{
		ctx:                        ctx,
		dcCli:                      dcCli,
		kubeContext:                kubeContext,
		kubeEnv:                    kubeEnv,
		privateRegistry:            privateRegistry,
		buildIndex:                 newBuildIndex(),
		k8sByName:                  make(map[string]*k8sResource),
		k8sImageJSONPaths:          make(map[k8sObjectSelector][]k8s.JSONPath),
		configFiles:                []string{},
		usedImages:                 make(map[string]bool),
		logger:                     logger.Get(ctx),
		builtinCallCounts:          make(map[string]int),
		builtinArgCounts:           make(map[string]map[string]int),
		unconsumedLiveUpdateSteps:  make(map[string]liveUpdateStep),
		k8sResourceAssemblyVersion: 2,
		k8sResourceOptions:         make(map[string]k8sResourceOptions),
		triggerMode:                TriggerModeAuto,
		features:                   features,
		loadCache:                  make(map[string]loadCacheEntry),
	}
}

// Path to the Tiltfile at the bottom of the call stack.
func (s *tiltfileState) currentTiltfilePath(t *starlark.Thread) string {
	depth := t.CallStackDepth()
	if depth == 0 {
		panic("internal error: currentTiltfilePath must be called from an active starlark thread")
	}
	return t.CallFrame(depth - 1).Pos.Filename()
}

// print() for fulfilling the starlark thread callback
func (s *tiltfileState) print(_ *starlark.Thread, msg string) {
	s.logger.Infof("%s", msg)
}

// load() for fulfilling the starlark thread callback
func (s *tiltfileState) load(thread *starlark.Thread, f string) (starlark.StringDict, error) {
	return s.exec(s.absPath(thread, f))
}

func (s *tiltfileState) starlarkThread() *starlark.Thread {
	return &starlark.Thread{
		Print: s.print,
		Load:  s.load,
	}
}

// Builtin functions

const (
	// build functions
<<<<<<< HEAD
	dockerBuildN = "docker_build"
	// fastBuildN       = "fast_build"
=======
	dockerBuildN     = "docker_build"
>>>>>>> 959faa60
	customBuildN     = "custom_build"
	defaultRegistryN = "default_registry"

	// docker compose functions
	dockerComposeN = "docker_compose"
	dcResourceN    = "dc_resource"

	// k8s functions
	k8sResourceAssemblyVersionN = "k8s_resource_assembly_version"
	k8sYamlN                    = "k8s_yaml"
	filterYamlN                 = "filter_yaml"
	k8sResourceN                = "k8s_resource"
	portForwardN                = "port_forward"
	k8sKindN                    = "k8s_kind"
	k8sImageJSONPathN           = "k8s_image_json_path"
	workloadToResourceFunctionN = "workload_to_resource_function"
	k8sContextN                 = "k8s_context"
	allowK8SContexts            = "allow_k8s_contexts"

	// file functions
	localGitRepoN = "local_git_repo"
	localN        = "local"
	readFileN     = "read_file"
	watchFileN    = "watch_file"
	kustomizeN    = "kustomize"
	helmN         = "helm"
	listdirN      = "listdir"
	decodeJSONN   = "decode_json"
	readJSONN     = "read_json"
	readYAMLN     = "read_yaml"
	includeN      = "include"

	// live update functions
	fallBackOnN       = "fall_back_on"
	syncN             = "sync"
	runN              = "run"
	restartContainerN = "restart_container"

	// trigger mode
	triggerModeN       = "trigger_mode"
	triggerModeAutoN   = "TRIGGER_MODE_AUTO"
	triggerModeManualN = "TRIGGER_MODE_MANUAL"

	// feature flags
	enableFeatureN  = "enable_feature"
	disableFeatureN = "disable_feature"

	// other functions
	failN    = "fail"
	blobN    = "blob"
	setTeamN = "set_team"
)

type triggerMode int

func (m triggerMode) String() string {
	switch m {
	case TriggerModeManual:
		return triggerModeManualN
	case TriggerModeAuto:
		return triggerModeAutoN
	default:
		return fmt.Sprintf("unknown trigger mode with value %d", m)
	}
}

func (t triggerMode) Type() string {
	return "TriggerMode"
}

func (t triggerMode) Freeze() {
	// noop
}

func (t triggerMode) Truth() starlark.Bool {
	return starlark.MakeInt(int(t)).Truth()
}

func (t triggerMode) Hash() (uint32, error) {
	return starlark.MakeInt(int(t)).Hash()
}

var _ starlark.Value = triggerMode(0)

const (
	TriggerModeUnset  triggerMode = iota
	TriggerModeAuto   triggerMode = iota
	TriggerModeManual triggerMode = iota
)

func (s *tiltfileState) triggerModeForResource(resourceTriggerMode triggerMode) triggerMode {
	if resourceTriggerMode != TriggerModeUnset {
		return resourceTriggerMode
	} else {
		return s.triggerMode
	}
}

func starlarkTriggerModeToModel(triggerMode triggerMode) (model.TriggerMode, error) {
	switch triggerMode {
	case TriggerModeManual:
		return model.TriggerModeManual, nil
	case TriggerModeAuto:
		return model.TriggerModeAuto, nil
	default:
		return 0, fmt.Errorf("unknown triggerMode %v", triggerMode)
	}
}

type builtin func(thread *starlark.Thread, fn *starlark.Builtin, args starlark.Tuple, kwargs []starlark.Tuple) (starlark.Value, error)

// count how many times each builtin is called, for analytics
func (s *tiltfileState) makeBuiltinReporting(name string, f builtin) builtin {
	return func(thread *starlark.Thread, fn *starlark.Builtin, args starlark.Tuple, kwargs []starlark.Tuple) (starlark.Value, error) {
		s.builtinCallCounts[name]++
		return f(thread, fn, args, kwargs)
	}
}

// wrap a builtin such that it's only allowed to run when we have a known safe k8s context
// (none (e.g., docker-compose), local, or specified by `allow_k8s_contexts`)
func (s *tiltfileState) potentiallyK8sUnsafeBuiltin(f builtin) builtin {
	return func(thread *starlark.Thread, fn *starlark.Builtin, args starlark.Tuple, kwargs []starlark.Tuple) (starlark.Value, error) {
		err := s.validateK8SContext()
		if err != nil {
			return nil, err
		}

		return f(thread, fn, args, kwargs)
	}
}

type argUnpacker func(fnname string, args starlark.Tuple, kwargs []starlark.Tuple, pairs ...interface{}) error

func (s *tiltfileState) unpackArgs(fnname string, args starlark.Tuple, kwargs []starlark.Tuple, pairs ...interface{}) error {
	err := starlark.UnpackArgs(fnname, args, kwargs, pairs...)
	if err == nil {
		var paramNames []string
		for i, o := range pairs {
			if i%2 == 0 {
				name := strings.TrimSuffix(o.(string), "?")
				paramNames = append(paramNames, name)
			}
		}

		usedParamNames := paramNames[:args.Len()]
		for _, p := range kwargs {
			name := strings.TrimSuffix(string(p[0].(starlark.String)), "?")
			usedParamNames = append(usedParamNames, name)
		}
		_, ok := s.builtinArgCounts[fnname]
		if !ok {
			s.builtinArgCounts[fnname] = make(map[string]int)
		}
		for _, paramName := range usedParamNames {
			s.builtinArgCounts[fnname][paramName]++
		}
	}
	return err
}

func (s *tiltfileState) predeclared() starlark.StringDict {
	if s.predeclaredMap != nil {
		return s.predeclaredMap
	}

	addBuiltin := func(r starlark.StringDict, name string, fn builtin) {
		r[name] = starlark.NewBuiltin(name, s.makeBuiltinReporting(name, fn))
	}

	r := make(starlark.StringDict)

	addBuiltin(r, localN, s.potentiallyK8sUnsafeBuiltin(s.local))
	addBuiltin(r, readFileN, s.skylarkReadFile)
	addBuiltin(r, watchFileN, s.watchFile)

	addBuiltin(r, dockerBuildN, s.dockerBuild)
<<<<<<< HEAD
	// addBuiltin(r, fastBuildN, s.fastBuild)
=======
>>>>>>> 959faa60
	addBuiltin(r, customBuildN, s.customBuild)
	addBuiltin(r, defaultRegistryN, s.defaultRegistry)
	addBuiltin(r, dockerComposeN, s.dockerCompose)
	addBuiltin(r, dcResourceN, s.dcResource)
	addBuiltin(r, k8sResourceAssemblyVersionN, s.k8sResourceAssemblyVersionFn)
	addBuiltin(r, k8sYamlN, s.k8sYaml)
	addBuiltin(r, filterYamlN, s.filterYaml)
	addBuiltin(r, k8sResourceN, s.k8sResource)
	addBuiltin(r, portForwardN, s.portForward)
	addBuiltin(r, k8sKindN, s.k8sKind)
	addBuiltin(r, k8sImageJSONPathN, s.k8sImageJsonPath)
	addBuiltin(r, workloadToResourceFunctionN, s.workloadToResourceFunctionFn)
	addBuiltin(r, k8sContextN, s.k8sContext)
	addBuiltin(r, allowK8SContexts, s.allowK8SContexts)
	addBuiltin(r, localGitRepoN, s.localGitRepo)
	addBuiltin(r, kustomizeN, s.kustomize)
	addBuiltin(r, helmN, s.helm)
	addBuiltin(r, failN, s.fail)
	addBuiltin(r, blobN, s.blob)
	addBuiltin(r, listdirN, s.listdir)
	addBuiltin(r, decodeJSONN, s.decodeJSON)
	addBuiltin(r, readJSONN, s.readJson)
	addBuiltin(r, readYAMLN, s.readYaml)
	addBuiltin(r, includeN, s.include)

	addBuiltin(r, triggerModeN, s.triggerModeFn)
	r[triggerModeAutoN] = TriggerModeAuto
	r[triggerModeManualN] = TriggerModeManual

	addBuiltin(r, fallBackOnN, s.liveUpdateFallBackOn)
	addBuiltin(r, syncN, s.liveUpdateSync)
	addBuiltin(r, runN, s.liveUpdateRun)
	addBuiltin(r, restartContainerN, s.liveUpdateRestartContainer)

	addBuiltin(r, enableFeatureN, s.enableFeature)
	addBuiltin(r, disableFeatureN, s.disableFeature)

	addBuiltin(r, setTeamN, s.setTeam)

	s.predeclaredMap = r

	return r
}

// Returns the current orchestrator.
//
// Note that assemble() will eventually error out if this has
// both DC and K8s resources.
func (s *tiltfileState) orchestrator() model.Orchestrator {
	if !s.dc.Empty() {
		return model.OrchestratorDC
	}
	return model.OrchestratorK8s
}

func (s *tiltfileState) assemble() (resourceSet, []k8s.K8sEntity, error) {
	err := s.assembleImages()
	if err != nil {
		return resourceSet{}, nil, err
	}

	switch s.k8sResourceAssemblyVersion {
	case 1:
		err = s.assembleK8sV1()
	case 2:
		err = s.assembleK8sV2()
	}
	if err != nil {
		return resourceSet{}, nil, err
	}

	err = s.assembleDC()
	if err != nil {
		return resourceSet{}, nil, err
	}

	if !s.dc.Empty() && (len(s.k8s) > 0 || len(s.k8sUnresourced) > 0) {
		return resourceSet{}, nil, fmt.Errorf("can't declare both k8s " +
			"resources/entities and docker-compose resources")
	}

	err = s.buildIndex.assertAllMatched()
	if err != nil {
		s.warnings = append(s.warnings, err.Error())
	}

	return resourceSet{
		dc:  s.dc,
		k8s: s.k8s,
	}, s.k8sUnresourced, nil
}

func (s *tiltfileState) assembleImages() error {
	registry := s.defaultRegistryHost
	if s.orchestrator() == model.OrchestratorK8s && s.privateRegistry != "" {
		// If we've found a private registry in the cluster at run-time,
		// use that instead of the one in the tiltfile
		s.logger.Infof("Auto-detected private registry from environment: %s", s.privateRegistry)
		registry = s.privateRegistry
	}

	for _, imageBuilder := range s.buildIndex.images {
		var err error
		imageBuilder.deploymentRef, err = container.ReplaceRegistry(registry, imageBuilder.configurationRef)
		if err != nil {
			return err
		}

		var depImages []reference.Named
		if imageBuilder.dbDockerfile != "" {
			depImages, err = imageBuilder.dbDockerfile.FindImages()
		} else {
			depImages, err = imageBuilder.baseDockerfile.FindImages()
		}

		if err != nil {
			return err
		}

		for _, depImage := range depImages {
			depBuilder := s.buildIndex.findBuilderForConsumedImage(depImage)
			if depBuilder != nil {
				imageBuilder.dependencyIDs = append(imageBuilder.dependencyIDs, depBuilder.ID())
			}
		}
	}
	return nil
}

func (s *tiltfileState) assembleDC() error {
	if len(s.dc.services) > 0 && s.defaultRegistryHost != "" {
		return errors.New("default_registry is not supported with docker compose")
	}

	for _, svc := range s.dc.services {
		if svc.ImageRef != nil {
			builder := s.buildIndex.findBuilderForConsumedImage(svc.ImageRef)
			if builder != nil {
				svc.DependencyIDs = append(svc.DependencyIDs, builder.ID())
			}
		}
	}
	return nil
}

func (s *tiltfileState) assembleK8sV1() error {
	err := s.assembleK8sWithImages()
	if err != nil {
		return err
	}

	err = s.assembleK8sUnresourced()
	if err != nil {
		return err
	}

	for _, r := range s.k8s {
		if err := s.validateK8s(r); err != nil {
			return err
		}
	}
	return nil

}

func (s *tiltfileState) assembleK8sV2() error {
	err := s.assembleK8sByWorkload()
	if err != nil {
		return err
	}

	err = s.assembleK8sUnresourced()
	if err != nil {
		return err
	}

	for workload, opts := range s.k8sResourceOptions {
		if r, ok := s.k8sByName[workload]; ok {
			r.extraPodSelectors = opts.extraPodSelectors
			r.portForwards = opts.portForwards
			r.triggerMode = opts.triggerMode
			if opts.newName != "" && opts.newName != r.name {
				if _, ok := s.k8sByName[opts.newName]; ok {
					return fmt.Errorf("k8s_resource at %s specified to rename '%s' to '%s', but there is already a resource with that name", opts.tiltfilePosition.String(), r.name, opts.newName)
				}
				delete(s.k8sByName, r.name)
				r.name = opts.newName
				s.k8sByName[r.name] = r
			}
		} else {
			var knownResources []string
			for name := range s.k8sByName {
				knownResources = append(knownResources, name)
			}
			return fmt.Errorf("k8s_resource at %s specified unknown resource '%s'. known resources: %s\n\nNote: Tilt's resource naming has recently changed. See https://docs.tilt.dev/resource_assembly_migration.html for more info.", opts.tiltfilePosition.String(), workload, strings.Join(knownResources, ", "))
		}
	}

	for _, r := range s.k8s {
		if err := s.validateK8s(r); err != nil {
			return err
		}
	}
	return nil
}

func (s *tiltfileState) assembleK8sByWorkload() error {
	var workloads, rest []k8s.K8sEntity
	for _, e := range s.k8sUnresourced {
		isWorkload, err := s.isWorkload(e)
		if err != nil {
			return err
		}
		if isWorkload {
			workloads = append(workloads, e)
		} else {
			rest = append(rest, e)
		}
	}
	s.k8sUnresourced = rest

	resourceNames, err := s.calculateResourceNames(workloads)
	if err != nil {
		return err
	}
	for i, resourceName := range resourceNames {
		workload := workloads[i]
		res, err := s.makeK8sResource(resourceName)
		if err != nil {
			return errors.Wrapf(err, "error making resource for workload %s", newK8sObjectID(workload))
		}
		err = res.addEntities([]k8s.K8sEntity{workload}, s.imageJSONPaths, s.envVarImages())
		if err != nil {
			return err
		}

		// find any other entities that match the workload's labels (e.g., services),
		// and move them from unresourced to this resource
		match, rest, err := k8s.FilterByMatchesPodTemplateSpec(workload, s.k8sUnresourced)
		if err != nil {
			return err
		}

		err = res.addEntities(match, s.imageJSONPaths, s.envVarImages())
		if err != nil {
			return err
		}

		s.k8sUnresourced = rest
	}

	return nil
}

func (s *tiltfileState) envVarImages() []container.RefSelector {
	var r []container.RefSelector
	// explicitly don't care about order
	for _, img := range s.buildIndex.images {
		if !img.matchInEnvVars {
			continue
		}
		r = append(r, img.configurationRef)
	}
	return r
}

func (s *tiltfileState) isWorkload(e k8s.K8sEntity) (bool, error) {
	for _, sel := range s.workloadTypes {
		if sel.matches(e) {
			return true, nil
		}
	}

	images, err := e.FindImages(s.imageJSONPaths(e), s.envVarImages())
	if err != nil {
		return false, errors.Wrapf(err, "finding images in %s", e.Name())
	} else {
		return len(images) > 0, nil
	}
}

// assembleK8sWithImages matches images we know how to build with any k8s entities
// that use that image, storing the resulting resource(s) on the tiltfileState.
func (s *tiltfileState) assembleK8sWithImages() error {
	// find all images mentioned in k8s entities that don't yet belong to k8sResources
	k8sRefs, err := s.findUnresourcedImages()
	if err != nil {
		return err
	}

	for _, k8sRef := range k8sRefs {
		image := s.buildIndex.findBuilderForConsumedImage(k8sRef)
		if image == nil {
			// only expand for images we know how to build
			continue
		}

		ref := image.configurationRef
		target, err := s.k8sResourceForImage(ref)
		if err != nil {
			return err
		}
		// find k8s entities that use this image; pull them out of pool of
		// unresourced entities and instead attach them to the target k8sResource
		if err := s.extractEntities(target, ref); err != nil {
			return err
		}
	}

	return nil
}

// assembleK8sUnresourced makes k8sResources for all k8s entities that:
// a. are not already attached to a Tilt resource, and
// b. will result in pods,
// and stores the resulting resource(s) on the tiltfileState.
// (We smartly grouping pod-creating entities with some kinds of
// corresponding entities, e.g. services),
func (s *tiltfileState) assembleK8sUnresourced() error {
	withPodSpec, allRest, err := k8s.FilterByHasPodTemplateSpec(s.k8sUnresourced)
	if err != nil {
		return nil
	}
	for _, e := range withPodSpec {
		target, err := s.k8sResourceForName(e.Name())
		if err != nil {
			return err
		}
		target.entities = append(target.entities, e)

		match, rest, err := k8s.FilterByMatchesPodTemplateSpec(e, allRest)
		if err != nil {
			return err
		}
		target.entities = append(target.entities, match...)
		allRest = rest
	}

	s.k8sUnresourced = allRest

	return nil
}

func (s *tiltfileState) validateK8s(r *k8sResource) error {
	if len(r.entities) == 0 {
		if len(r.refSelectors) > 0 {
			return fmt.Errorf("resource %q: could not find k8s entities matching "+
				"image(s) %q; perhaps there's a typo?",
				r.name, strings.Join(r.refSelectorList(), "; "))
		}
		return fmt.Errorf("resource %q: could not associate any k8s YAML with this resource", r.name)
	}

	for _, ref := range r.imageRefs {
		builder := s.buildIndex.findBuilderForConsumedImage(ref)
		if builder != nil {
			r.dependencyIDs = append(r.dependencyIDs, builder.ID())
		}
	}

	return nil
}

// k8sResourceForImage returns the k8sResource with which this image is associated
// (either an existing resource or a new one).
func (s *tiltfileState) k8sResourceForImage(image container.RefSelector) (*k8sResource, error) {
	// first, look thru all the resources that have already been created,
	// and see if any of them already have a reference to this image.
	for _, r := range s.k8s {
		for _, ref := range r.imageRefs {
			if image.Matches(ref) {
				return r, nil
			}
		}

		for _, selector := range r.refSelectors {
			if image.RefsEqual(selector) {
				return r, nil
			}
		}
	}

	// next, look thru all the resources that have already been created,
	// and see if any of them match the basename of the image.
	refName := image.RefName()
	name := filepath.Base(refName)
	if r, ok := s.k8sByName[name]; ok {
		return r, nil
	}

	// otherwise, create a new resource
	return s.makeK8sResource(name)
}

// k8sResourceForName returns the k8sResource with which this name is associated
// (either an existing resource or a new one).
func (s *tiltfileState) k8sResourceForName(name string) (*k8sResource, error) {
	if r, ok := s.k8sByName[name]; ok {
		return r, nil
	}

	// otherwise, create a new resource
	return s.makeK8sResource(name)
}

func (s *tiltfileState) findUnresourcedImages() ([]reference.Named, error) {
	var result []reference.Named
	seen := make(map[string]bool)

	for _, e := range s.k8sUnresourced {
		images, err := e.FindImages(s.imageJSONPaths(e), s.envVarImages())
		if err != nil {
			return nil, err
		}
		for _, img := range images {
			if !seen[img.String()] {
				result = append(result, img)
				seen[img.String()] = true
			}
		}
	}
	return result, nil
}

// extractEntities extracts k8s entities matching the image ref and stores them on the dest k8sResource
func (s *tiltfileState) extractEntities(dest *k8sResource, imageRef container.RefSelector) error {
	extracted, remaining, err := k8s.FilterByImage(s.k8sUnresourced, imageRef, s.imageJSONPaths, false)
	if err != nil {
		return err
	}

	err = dest.addEntities(extracted, s.imageJSONPaths, s.envVarImages())
	if err != nil {
		return err
	}

	s.k8sUnresourced = remaining

	for _, e := range extracted {
		match, rest, err := k8s.FilterByMatchesPodTemplateSpec(e, s.k8sUnresourced)
		if err != nil {
			return err
		}

		err = dest.addEntities(match, s.imageJSONPaths, s.envVarImages())
		if err != nil {
			return err
		}
		s.k8sUnresourced = rest
	}

	return nil
}

// If the user requested only a subset of manifests, filter those manifests out.
func match(manifests []model.Manifest, matching map[string]bool) ([]model.Manifest, error) {
	if len(matching) == 0 {
		return manifests, nil
	}

	var result []model.Manifest
	matched := make(map[string]bool, len(matching))
	var unmatchedNames []string
	for _, m := range manifests {
		if !matching[string(m.Name)] {
			unmatchedNames = append(unmatchedNames, m.Name.String())
			continue
		}
		result = append(result, m)
		matched[string(m.Name)] = true
	}

	if len(matched) != len(matching) {
		var missing []string
		for k := range matching {
			if !matched[k] {
				missing = append(missing, k)
			}
		}

		return nil, fmt.Errorf(`You specified some resources that could not be found: %s
Is this a typo? Existing resources in Tiltfile: %s`,
			sliceutils.QuotedStringList(missing),
			sliceutils.QuotedStringList(unmatchedNames))
	}

	return result, nil
}

func (s *tiltfileState) translateK8s(resources []*k8sResource) ([]model.Manifest, error) {
	var result []model.Manifest
	for _, r := range resources {
		mn := model.ManifestName(r.name)
		tm, err := starlarkTriggerModeToModel(s.triggerModeForResource(r.triggerMode))
		if err != nil {
			return nil, err
		}
		m := model.Manifest{
			Name:        mn,
			TriggerMode: tm,
		}

		k8sTarget, err := k8s.NewTarget(mn.TargetName(), r.entities, s.portForwardsToDomain(r), r.extraPodSelectors, r.dependencyIDs, r.imageRefMap)
		if err != nil {
			return nil, err
		}

		m = m.WithDeployTarget(k8sTarget)

		iTargets, err := s.imgTargetsForDependencyIDs(r.dependencyIDs)
		if err != nil {
			return nil, errors.Wrapf(err, "getting image build info for %s", r.name)
		}

		m = m.WithImageTargets(iTargets)

		if !s.features.Get(feature.MultipleContainersPerPod) {
			err = s.checkForImpossibleLiveUpdates(m)
			if err != nil {
				return nil, err
			}
		}

		result = append(result, m)
	}

	return result, nil
}

// checkForImpossibleLiveUpdates logs a warning if the group of image targets contains
// any impossible LiveUpdates (or FastBuilds).
//
// Currently, we only collect container information for the first Tilt-built container
// on the pod (b/c of how we assemble resources, this corresponds to the first image target).
// We won't collect container info on any subsequent containers (i.e. subsequent image
// targets), so will never be able to LiveUpdate them.
func (s *tiltfileState) checkForImpossibleLiveUpdates(m model.Manifest) error {
	g, err := model.NewTargetGraph(m.TargetSpecs())
	if err != nil {
		return err
	}

	for _, iTarg := range m.ImageTargets {
		isDeployed := m.IsImageDeployed(iTarg)

		// This check only applies to images with live updates.
		isInPlaceUpdate := !iTarg.AnyFastBuildInfo().Empty() || !iTarg.AnyLiveUpdateInfo().Empty()
		if !isInPlaceUpdate {
			continue
		}

		// TODO(nick): If an undeployed base image has a live-update component, we
		// should probably emit a different kind of warning.
		if !isDeployed {
			continue
		}

		err = s.validateLiveUpdate(iTarg, g)
		if err != nil {
			return err
		}
	}
	return nil
}

func (s *tiltfileState) validateLiveUpdate(iTarget model.ImageTarget, g model.TargetGraph) error {
	lu := iTarget.AnyLiveUpdateInfo()
	if lu.Empty() {
		return nil
	}

	var watchedPaths []string
	err := g.VisitTree(iTarget, func(t model.TargetSpec) error {
		current, ok := t.(model.ImageTarget)
		if !ok {
			return nil
		}

		for _, dep := range current.Dependencies() {
			watchedPaths = append(watchedPaths, dep)
		}
		return nil
	})
	if err != nil {
		return err
	}

	// Verify that all a) sync step src's and b) fall_back_on files are children of a watched paths.
	// (If not, we'll never even get "file changed" events for them--they're nonsensical input, throw an error.)
	for _, sync := range lu.SyncSteps() {
		if !ospath.IsChildOfOne(watchedPaths, sync.LocalPath) {
			return fmt.Errorf("sync step source '%s' is not a child of any watched filepaths (%v)",
				sync.LocalPath, watchedPaths)
		}
	}

	for _, path := range lu.FallBackOnFiles().Paths {
		if !filepath.IsAbs(path) {
			return fmt.Errorf("internal error: path not resolved correctly! Please report to https://github.com/windmilleng/tilt/issues : %s", path)
		}
		if !ospath.IsChildOfOne(watchedPaths, path) {
			return fmt.Errorf("fall_back_on paths '%s' is not a child of any watched filepaths (%v)",
				path, watchedPaths)
		}

	}

	return nil
}

// Grabs all image targets for the given references,
// as well as any of their transitive dependencies.
func (s *tiltfileState) imgTargetsForDependencyIDs(ids []model.TargetID) ([]model.ImageTarget, error) {
	claimStatus := make(map[model.TargetID]claim, len(ids))
	return s.imgTargetsForDependencyIDsHelper(ids, claimStatus)
}

func (s *tiltfileState) imgTargetsForDependencyIDsHelper(ids []model.TargetID, claimStatus map[model.TargetID]claim) ([]model.ImageTarget, error) {
	iTargets := make([]model.ImageTarget, 0, len(ids))
	for _, id := range ids {
		image := s.buildIndex.findBuilderByID(id)
		if image == nil {
			return nil, fmt.Errorf("Internal error: no image builder found for id %s", id)
		}

		claim := claimStatus[id]
		if claim == claimFinished {
			// Skip this target, an earlier call has already built it
			continue
		} else if claim == claimPending {
			return nil, fmt.Errorf("Image dependency cycle: %s", image.configurationRef)
		}
		claimStatus[id] = claimPending

		iTarget := model.ImageTarget{
			ConfigurationRef: image.configurationRef,
			DeploymentRef:    image.deploymentRef,
			MatchInEnvVars:   image.matchInEnvVars,
		}.WithCachePaths(image.cachePaths)

		if !image.entrypoint.Empty() {
			iTarget = iTarget.WithOverrideCommand(image.entrypoint)
		}

		lu := image.liveUpdate

		switch image.Type() {
		case DockerBuild:
			iTarget = iTarget.WithBuildDetails(model.DockerBuild{
				Dockerfile: image.dbDockerfile.String(),
				BuildPath:  image.dbBuildPath,
				BuildArgs:  image.dbBuildArgs,
				FastBuild:  s.fastBuildForImage(image),
				LiveUpdate: lu,
			})
		case FastBuild:
			iTarget = iTarget.WithBuildDetails(s.fastBuildForImage(image))
		case CustomBuild:
			r := model.CustomBuild{
				Command:     image.customCommand,
				Deps:        image.customDeps,
				Tag:         image.customTag,
				DisablePush: image.disablePush,
				LiveUpdate:  lu,
			}
			if len(image.syncs) > 0 || len(image.runs) > 0 {
				r.Fast = model.FastBuild{
					Syncs:     s.syncsToDomain(image),
					Runs:      image.runs,
					HotReload: image.hotReload,
				}
			}
			iTarget = iTarget.WithBuildDetails(r)
			// TODO(dbentley): validate that syncs is a subset of deps
		case UnknownBuild:
			return nil, fmt.Errorf("no build info for image %s", image.configurationRef)
		}

		iTarget = iTarget.
			WithRepos(s.reposForImage(image)).
			WithDockerignores(s.dockerignoresForImage(image)). // used even for custom build
			WithTiltFilename(image.tiltfilePath).
			WithDependencyIDs(image.dependencyIDs)

		depTargets, err := s.imgTargetsForDependencyIDsHelper(image.dependencyIDs, claimStatus)
		if err != nil {
			return nil, err
		}

		iTargets = append(iTargets, depTargets...)
		iTargets = append(iTargets, iTarget)

		claimStatus[id] = claimFinished
	}
	return iTargets, nil
}

func (s *tiltfileState) translateDC(dc dcResourceSet) ([]model.Manifest, error) {
	var result []model.Manifest

	for _, svc := range dc.services {
		m, configFiles, err := s.dcServiceToManifest(svc, dc)
		if err != nil {
			return nil, err
		}

		iTargets, err := s.imgTargetsForDependencyIDs(svc.DependencyIDs)
		if err != nil {
			return nil, errors.Wrapf(err, "getting image build info for %s", svc.Name)
		}

		for _, iTarg := range iTargets {
			if !iTarg.OverrideCmd.Empty() {
				return nil, fmt.Errorf("docker_build/custom_build.entrypoint not supported for Docker Compose resources")
			}
		}

		m = m.WithImageTargets(iTargets)

		err = s.checkForImpossibleLiveUpdates(m)
		if err != nil {
			return nil, err
		}

		result = append(result, m)

		// TODO(maia): might get config files from dc.yml that are overridden by imageTarget :-/
		// e.g. dc.yml specifies one Dockerfile but the imageTarget specifies another
		s.configFiles = sliceutils.DedupedAndSorted(append(s.configFiles, configFiles...))
	}
	if len(dc.configPaths) != 0 {
		s.configFiles = sliceutils.DedupedAndSorted(append(s.configFiles, dc.configPaths...))
	}

	return result, nil
}

func badTypeErr(b *starlark.Builtin, ex interface{}, v starlark.Value) error {
	return fmt.Errorf("%v expects a %T; got %T (%v)", b.Name(), ex, v, v)
}

type claim int

const (
	claimNone claim = iota
	claimPending
	claimFinished
)

// A selector matches an entity if all non-empty selector fields match the corresponding entity fields
type k8sObjectSelector struct {
	apiVersion *regexp.Regexp
	kind       *regexp.Regexp

	name      *regexp.Regexp
	namespace *regexp.Regexp
}

// Creates a new k8sObjectSelector
// If an arg is an empty string, it will become an empty regex that matches all input
func newK8sObjectSelector(apiVersion string, kind string, name string, namespace string) (k8sObjectSelector, error) {
	ret := k8sObjectSelector{}
	var err error

	makeCaseInsensitive := func(s string) string {
		if s == "" {
			return s
		} else {
			return "(?i)" + s
		}
	}

	ret.apiVersion, err = regexp.Compile(makeCaseInsensitive(apiVersion))
	if err != nil {
		return k8sObjectSelector{}, errors.Wrap(err, "error parsing apiVersion regexp")
	}

	ret.kind, err = regexp.Compile(makeCaseInsensitive(kind))
	if err != nil {
		return k8sObjectSelector{}, errors.Wrap(err, "error parsing kind regexp")
	}

	ret.name, err = regexp.Compile(makeCaseInsensitive(name))
	if err != nil {
		return k8sObjectSelector{}, errors.Wrap(err, "error parsing name regexp")
	}

	ret.namespace, err = regexp.Compile(makeCaseInsensitive(namespace))
	if err != nil {
		return k8sObjectSelector{}, errors.Wrap(err, "error parsing namespace regexp")
	}

	return ret, nil
}

func (k k8sObjectSelector) matches(e k8s.K8sEntity) bool {
	gvk := e.GVK()
	return k.apiVersion.MatchString(gvk.GroupVersion().String()) &&
		k.kind.MatchString(gvk.Kind) &&
		k.name.MatchString(e.Name()) &&
		k.namespace.MatchString(e.Namespace().String())
}

func (s *tiltfileState) triggerModeFn(thread *starlark.Thread, fn *starlark.Builtin, args starlark.Tuple, kwargs []starlark.Tuple) (starlark.Value, error) {
	var triggerMode triggerMode
	err := s.unpackArgs(fn.Name(), args, kwargs, "trigger_mode", &triggerMode)
	if err != nil {
		return nil, err
	}

	if s.triggerModeCallPosition.IsValid() {
		return starlark.None, fmt.Errorf("%s can only be called once. It was already called at %s", fn.Name(), s.triggerModeCallPosition.String())
	}

	s.triggerMode = triggerMode
	s.triggerModeCallPosition = thread.CallFrame(1).Pos

	return starlark.None, nil
}

func (s *tiltfileState) setTeam(thread *starlark.Thread, fn *starlark.Builtin, args starlark.Tuple, kwargs []starlark.Tuple) (starlark.Value, error) {
	var teamName string
	err := s.unpackArgs(fn.Name(), args, kwargs, "team_name", &teamName)
	if err != nil {
		return nil, err
	}

	if len(teamName) == 0 {
		return nil, errors.New("team_name cannot be empty")
	}

	if s.teamName != "" {
		return nil, fmt.Errorf("team_name set multiple times (to '%s' and '%s')", s.teamName, teamName)
	}

	s.teamName = teamName

	return starlark.None, nil
}<|MERGE_RESOLUTION|>--- conflicted
+++ resolved
@@ -158,12 +158,8 @@
 
 const (
 	// build functions
-<<<<<<< HEAD
-	dockerBuildN = "docker_build"
-	// fastBuildN       = "fast_build"
-=======
 	dockerBuildN     = "docker_build"
->>>>>>> 959faa60
+	fastBuildN       = "fast_build"
 	customBuildN     = "custom_build"
 	defaultRegistryN = "default_registry"
 
@@ -341,10 +337,7 @@
 	addBuiltin(r, watchFileN, s.watchFile)
 
 	addBuiltin(r, dockerBuildN, s.dockerBuild)
-<<<<<<< HEAD
-	// addBuiltin(r, fastBuildN, s.fastBuild)
-=======
->>>>>>> 959faa60
+	addBuiltin(r, fastBuildN, s.fastBuild)
 	addBuiltin(r, customBuildN, s.customBuild)
 	addBuiltin(r, defaultRegistryN, s.defaultRegistry)
 	addBuiltin(r, dockerComposeN, s.dockerCompose)
