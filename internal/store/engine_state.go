package store

import (
	"fmt"
	"os"
	"path/filepath"
	"sort"
	"sync"
	"time"

	"github.com/windmilleng/wmclient/pkg/analytics"

	"github.com/windmilleng/tilt/internal/k8s"

	tiltanalytics "github.com/windmilleng/tilt/internal/analytics"
	"github.com/windmilleng/tilt/internal/container"
	"github.com/windmilleng/tilt/internal/dockercompose"
	"github.com/windmilleng/tilt/internal/hud/view"
	"github.com/windmilleng/tilt/internal/ospath"
	"github.com/windmilleng/tilt/internal/token"
	"github.com/windmilleng/tilt/pkg/model"
	"github.com/windmilleng/tilt/pkg/model/logstore"
)

type EngineState struct {
	TiltBuildInfo model.TiltBuild
	TiltStartTime time.Time

	// saved so that we can render in order
	ManifestDefinitionOrder []model.ManifestName

	// TODO(nick): This will eventually be a general Target index.
	ManifestTargets map[model.ManifestName]*ManifestTarget

	CurrentlyBuilding model.ManifestName
	WatchFiles        bool

	// How many builds have been completed (pass or fail) since starting tilt
	CompletedBuildCount int

	// For synchronizing BuildController so that it's only
	// doing one action at a time. In the future, we might
	// want to allow it to parallelize builds better, but that
	// would require better tools for triaging output to different streams.
	BuildControllerActionCount int

	FatalError error
	HUDEnabled bool

	// The user has indicated they want to exit
	UserExited bool

	// We recovered from a panic(). We need to clean up the RTY and print the error.
	PanicExited error

	// All logs in Tilt, stored in a structured format.
	LogStore *logstore.LogStore `testdiff:"ignore"`

	TiltfilePath             string
	ConfigFiles              []string
	TiltIgnoreContents       string
	PendingConfigFileChanges map[string]time.Time

	TriggerQueue []model.ManifestName

	IsProfiling bool

	TiltfileState ManifestState

	LatestTiltBuild model.TiltBuild // from GitHub
	VersionSettings model.VersionSettings

	// Analytics Info

	AnalyticsUserOpt       analytics.Opt // changes to this field will propagate into the TiltAnalytics subscriber + we'll record them as user choice
	AnalyticsTiltfileOpt   analytics.Opt // Set by the Tiltfile. Overrides the UserOpt.
	AnalyticsNudgeSurfaced bool          // this flag is set the first time we show the analytics nudge to the user.

	Features map[string]bool

	Secrets model.SecretSet

	CloudAddress string
	Token        token.Token
	TeamName     string

	TiltCloudUsername                           string
	TokenKnownUnregistered                      bool // to distinguish whether an empty TiltCloudUsername means "we haven't checked" or "we checked and the token isn't registered"
	WaitingForTiltCloudUsernamePostRegistration bool

	DockerPruneSettings model.DockerPruneSettings

<<<<<<< HEAD
	TelemetryCmd    model.Cmd
	TelemetryStatus model.TelemetryStatus
=======
	UserConfigState model.UserConfigState
>>>>>>> 2d87c363
}

// Merge analytics opt-in status from different sources.
// The Tiltfile opt-in takes precedence over the user opt-in.
func (e *EngineState) AnalyticsEffectiveOpt() analytics.Opt {
	if tiltanalytics.IsAnalyticsDisabledFromEnv() {
		return analytics.OptOut
	}
	if e.AnalyticsTiltfileOpt != analytics.OptDefault {
		return e.AnalyticsTiltfileOpt
	}
	return e.AnalyticsUserOpt
}

func (e *EngineState) ManifestNamesForTargetID(id model.TargetID) []model.ManifestName {
	result := make([]model.ManifestName, 0)
	for mn, mt := range e.ManifestTargets {
		manifest := mt.Manifest
		for _, iTarget := range manifest.ImageTargets {
			if iTarget.ID() == id {
				result = append(result, mn)
			}
		}
		if manifest.K8sTarget().ID() == id {
			result = append(result, mn)
		}
		if manifest.DockerComposeTarget().ID() == id {
			result = append(result, mn)
		}
		if manifest.LocalTarget().ID() == id {
			result = append(result, mn)
		}
	}
	return result
}

func (e *EngineState) BuildStatus(id model.TargetID) BuildStatus {
	mns := e.ManifestNamesForTargetID(id)
	for _, mn := range mns {
		ms := e.ManifestTargets[mn].State
		bs := ms.BuildStatus(id)
		if !bs.IsEmpty() {
			return bs
		}
	}
	return BuildStatus{}
}

func (e *EngineState) UpsertManifestTarget(mt *ManifestTarget) {
	mn := mt.Manifest.Name
	_, ok := e.ManifestTargets[mn]
	if !ok {
		e.ManifestDefinitionOrder = append(e.ManifestDefinitionOrder, mn)
	}
	e.ManifestTargets[mn] = mt
}

func (e EngineState) Manifest(mn model.ManifestName) (model.Manifest, bool) {
	m, ok := e.ManifestTargets[mn]
	if !ok {
		return model.Manifest{}, ok
	}
	return m.Manifest, ok
}

func (e EngineState) ManifestState(mn model.ManifestName) (*ManifestState, bool) {
	m, ok := e.ManifestTargets[mn]
	if !ok {
		return nil, ok
	}
	return m.State, ok
}

// Returns Manifests in a stable order
func (e EngineState) Manifests() []model.Manifest {
	result := make([]model.Manifest, 0, len(e.ManifestTargets))
	for _, mn := range e.ManifestDefinitionOrder {
		mt, ok := e.ManifestTargets[mn]
		if !ok {
			continue
		}
		result = append(result, mt.Manifest)
	}
	return result
}

// Returns ManifestStates in a stable order
func (e EngineState) ManifestStates() []*ManifestState {
	result := make([]*ManifestState, 0, len(e.ManifestTargets))
	for _, mn := range e.ManifestDefinitionOrder {
		mt, ok := e.ManifestTargets[mn]
		if !ok {
			continue
		}
		result = append(result, mt.State)
	}
	return result
}

// Returns ManifestTargets in a stable order
func (e EngineState) Targets() []*ManifestTarget {
	result := make([]*ManifestTarget, 0, len(e.ManifestTargets))
	for _, mn := range e.ManifestDefinitionOrder {
		mt, ok := e.ManifestTargets[mn]
		if !ok {
			continue
		}
		result = append(result, mt)
	}
	return result
}

func (e *EngineState) ManifestInTriggerQueue(mn model.ManifestName) bool {
	for _, queued := range e.TriggerQueue {
		if queued == mn {
			return true
		}
	}
	return false
}

func (e EngineState) RelativeTiltfilePath() (string, error) {
	wd, err := os.Getwd()
	if err != nil {
		return "", err
	}
	return filepath.Rel(wd, e.TiltfilePath)
}

func (e EngineState) IsEmpty() bool {
	return len(e.ManifestTargets) == 0
}

func (e EngineState) LastTiltfileError() error {
	return e.TiltfileState.LastBuild().Error
}

func (e *EngineState) HasDockerBuild() bool {
	for _, m := range e.Manifests() {
		for _, targ := range m.ImageTargets {
			if targ.IsDockerBuild() {
				return true
			}
		}
	}
	return false
}

func (e *EngineState) InitialBuildsCompleted() bool {
	if e.ManifestTargets == nil || len(e.ManifestTargets) == 0 {
		return false
	}

	for _, mt := range e.ManifestTargets {
		if !mt.Manifest.TriggerMode.AutoInitial() {
			continue
		}

		ms, _ := e.ManifestState(mt.Manifest.Name)
		if ms == nil || ms.LastBuild().Empty() {
			return false
		}
	}

	return true
}

// TODO(nick): This will eventually implement TargetStatus
type BuildStatus struct {
	// Stores the times of all the pending changes,
	// so we can prioritize the oldest one first.
	// This map is mutable.
	PendingFileChanges map[string]time.Time

	LastSuccessfulResult BuildResult
	LastResult           BuildResult
}

func newBuildStatus() *BuildStatus {
	return &BuildStatus{
		PendingFileChanges: make(map[string]time.Time),
	}
}

func (s BuildStatus) IsEmpty() bool {
	return len(s.PendingFileChanges) == 0 && s.LastSuccessfulResult == nil
}

type ManifestState struct {
	Name model.ManifestName

	BuildStatuses map[model.TargetID]*BuildStatus
	RuntimeState  RuntimeState

	PendingManifestChange time.Time

	// The current build
	CurrentBuild model.BuildRecord

	LastSuccessfulDeployTime time.Time

	// The last `BuildHistoryLimit` builds. The most recent build is first in the slice.
	BuildHistory []model.BuildRecord

	// The container IDs that we've run a LiveUpdate on, if any. Their contents have
	// diverged from the image they are built on. If these container don't appear on
	// the pod, we've lost that state and need to rebuild.
	LiveUpdatedContainerIDs map[container.ID]bool

	// We detected stale code and are currently doing an image build
	NeedsRebuildFromCrash bool

	// If a pod had to be killed because it was crashing, we keep the old log
	// around for a little while so we can show it in the UX.
	CrashLog model.Log

	// If this manifest was changed, which config files led to the most recent change in manifest definition
	ConfigFilesThatCausedChange []string
}

func NewState() *EngineState {
	ret := &EngineState{}
	ret.LogStore = logstore.NewLogStore()
	ret.ManifestTargets = make(map[model.ManifestName]*ManifestTarget)
	ret.PendingConfigFileChanges = make(map[string]time.Time)
	ret.Secrets = model.SecretSet{}
	ret.DockerPruneSettings = model.DefaultDockerPruneSettings()
	ret.VersionSettings = model.VersionSettings{
		CheckUpdates: true,
	}
	return ret
}

func newManifestState(mn model.ManifestName) *ManifestState {
	return &ManifestState{
		Name:                    mn,
		BuildStatuses:           make(map[model.TargetID]*BuildStatus),
		LiveUpdatedContainerIDs: container.NewIDSet(),
	}
}

func (ms *ManifestState) TargetID() model.TargetID {
	return model.TargetID{
		Type: model.TargetTypeManifest,
		Name: ms.Name.TargetName(),
	}
}

func (ms *ManifestState) BuildStatus(id model.TargetID) BuildStatus {
	result, ok := ms.BuildStatuses[id]
	if !ok {
		return BuildStatus{}
	}
	return *result
}

func (ms *ManifestState) MutableBuildStatus(id model.TargetID) *BuildStatus {
	result, ok := ms.BuildStatuses[id]
	if !ok {
		result = newBuildStatus()
		ms.BuildStatuses[id] = result
	}
	return result
}

func (ms *ManifestState) DCRuntimeState() dockercompose.State {
	ret, _ := ms.RuntimeState.(dockercompose.State)
	return ret
}

func (ms *ManifestState) IsDC() bool {
	_, ok := ms.RuntimeState.(dockercompose.State)
	return ok
}

func (ms *ManifestState) K8sRuntimeState() K8sRuntimeState {
	ret, _ := ms.RuntimeState.(K8sRuntimeState)
	return ret
}

func (ms *ManifestState) GetOrCreateK8sRuntimeState() K8sRuntimeState {
	ret, ok := ms.RuntimeState.(K8sRuntimeState)
	if !ok {
		ret = NewK8sRuntimeState()
		ms.RuntimeState = ret
	}
	return ret
}

func (ms *ManifestState) IsK8s() bool {
	_, ok := ms.RuntimeState.(K8sRuntimeState)
	return ok
}

func (ms *ManifestState) ActiveBuild() model.BuildRecord {
	return ms.CurrentBuild
}

func (ms *ManifestState) LastBuild() model.BuildRecord {
	if len(ms.BuildHistory) == 0 {
		return model.BuildRecord{}
	}
	return ms.BuildHistory[0]
}

func (ms *ManifestState) AddCompletedBuild(bs model.BuildRecord) {
	ms.BuildHistory = append([]model.BuildRecord{bs}, ms.BuildHistory...)
	if len(ms.BuildHistory) > model.BuildHistoryLimit {
		ms.BuildHistory = ms.BuildHistory[:model.BuildHistoryLimit]
	}
}

func (ms *ManifestState) StartedFirstBuild() bool {
	return !ms.CurrentBuild.Empty() || len(ms.BuildHistory) > 0
}

func (ms *ManifestState) MostRecentPod() Pod {
	return ms.K8sRuntimeState().MostRecentPod()
}

func (ms *ManifestState) PodWithID(pid k8s.PodID) (*Pod, bool) {
	for id, pod := range ms.K8sRuntimeState().Pods {
		if id == pid {
			return pod, true
		}
	}
	return nil, false
}

func (ms *ManifestState) HasPendingFileChanges() bool {
	for _, status := range ms.BuildStatuses {
		if len(status.PendingFileChanges) > 0 {
			return true
		}
	}
	return false
}

func (mt *ManifestTarget) NextBuildReason() model.BuildReason {
	reason := model.BuildReasonNone
	if mt.State.HasPendingFileChanges() {
		reason = reason.With(model.BuildReasonFlagChangedFiles)
	}
	if !mt.State.PendingManifestChange.IsZero() {
		reason = reason.With(model.BuildReasonFlagConfig)
	}
	if !mt.State.StartedFirstBuild() && mt.Manifest.TriggerMode.AutoInitial() {
		reason = reason.With(model.BuildReasonFlagInit)
	}
	if mt.State.NeedsRebuildFromCrash {
		reason = reason.With(model.BuildReasonFlagCrash)
	}
	return reason
}

// Whether a change at the given time should trigger a build.
// Used to determine if changes to synced files or config files
// should kick off a new build.
func (ms *ManifestState) IsPendingTime(t time.Time) bool {
	return !t.IsZero() && t.After(ms.LastBuild().StartTime)
}

// Whether changes have been made to this Manifest's synced files
// or config since the last build.
//
// Returns:
// bool: whether changes have been made
// Time: the time of the earliest change
func (ms *ManifestState) HasPendingChanges() (bool, time.Time) {
	return ms.HasPendingChangesBefore(time.Now())
}

// Like HasPendingChanges, but relative to a particular time.
func (ms *ManifestState) HasPendingChangesBefore(highWaterMark time.Time) (bool, time.Time) {
	ok := false
	earliest := highWaterMark
	t := ms.PendingManifestChange
	if t.Before(earliest) && ms.IsPendingTime(t) {
		ok = true
		earliest = t
	}

	for _, status := range ms.BuildStatuses {
		for _, t := range status.PendingFileChanges {
			if t.Before(earliest) && ms.IsPendingTime(t) {
				ok = true
				earliest = t
			}
		}
	}
	if !ok {
		return ok, time.Time{}
	}
	return ok, earliest
}

var _ model.TargetStatus = &ManifestState{}

type YAMLManifestState struct {
	HasBeenDeployed bool

	CurrentApplyStartTime   time.Time
	LastError               error
	LastApplyFinishTime     time.Time
	LastSuccessfulApplyTime time.Time
	LastApplyStartTime      time.Time
}

func NewYAMLManifestState() *YAMLManifestState {
	return &YAMLManifestState{}
}

func (s *YAMLManifestState) TargetID() model.TargetID {
	return model.TargetID{
		Type: model.TargetTypeManifest,
		Name: model.UnresourcedYAMLManifestName.TargetName(),
	}
}

func (s *YAMLManifestState) ActiveBuild() model.BuildRecord {
	return model.BuildRecord{
		StartTime: s.CurrentApplyStartTime,
	}
}

func (s *YAMLManifestState) LastBuild() model.BuildRecord {
	return model.BuildRecord{
		StartTime:  s.LastApplyStartTime,
		FinishTime: s.LastApplyFinishTime,
		Error:      s.LastError,
	}
}

var _ model.TargetStatus = &YAMLManifestState{}

func ManifestTargetEndpoints(mt *ManifestTarget) (endpoints []string) {
	defer func() {
		sort.Strings(endpoints)
	}()

	// If the user specified port-forwards in the Tiltfile, we
	// assume that's what they want to see in the UI
	portForwards := mt.Manifest.K8sTarget().PortForwards
	if len(portForwards) > 0 {
		for _, pf := range portForwards {
			endpoints = append(endpoints, fmt.Sprintf("http://localhost:%d/", pf.LocalPort))
		}
		return endpoints
	}

	publishedPorts := mt.Manifest.DockerComposeTarget().PublishedPorts()
	if len(publishedPorts) > 0 {
		for _, p := range publishedPorts {
			endpoints = append(endpoints, fmt.Sprintf("http://localhost:%d/", p))
		}
		return endpoints
	}

	for _, u := range mt.State.K8sRuntimeState().LBs {
		if u != nil {
			endpoints = append(endpoints, u.String())
		}
	}
	return endpoints
}

func StateToView(s EngineState, mu *sync.RWMutex) view.View {
	ret := view.View{
		IsProfiling: s.IsProfiling,
	}

	ret.Resources = append(ret.Resources, tiltfileResourceView(s))

	for _, name := range s.ManifestDefinitionOrder {
		mt, ok := s.ManifestTargets[name]
		if !ok {
			continue
		}

		ms := mt.State

		var absWatchDirs []string
		var absWatchPaths []string
		for _, p := range mt.Manifest.LocalPaths() {
			fi, err := os.Stat(p)
			if err == nil && !fi.IsDir() {
				absWatchPaths = append(absWatchPaths, p)
			} else {
				absWatchDirs = append(absWatchDirs, p)
			}
		}
		absWatchPaths = append(absWatchPaths, s.TiltfilePath)
		relWatchDirs := ospath.TryAsCwdChildren(absWatchDirs)
		relWatchPaths := ospath.TryAsCwdChildren(absWatchPaths)

		var pendingBuildEdits []string
		for _, status := range ms.BuildStatuses {
			for f := range status.PendingFileChanges {
				pendingBuildEdits = append(pendingBuildEdits, f)
			}
		}

		pendingBuildEdits = ospath.FileListDisplayNames(absWatchDirs, pendingBuildEdits)

		buildHistory := append([]model.BuildRecord{}, ms.BuildHistory...)
		for i, build := range buildHistory {
			build.Edits = ospath.FileListDisplayNames(absWatchDirs, build.Edits)
			buildHistory[i] = build
		}

		currentBuild := ms.CurrentBuild
		currentBuild.Edits = ospath.FileListDisplayNames(absWatchDirs, ms.CurrentBuild.Edits)

		// Sort the strings to make the outputs deterministic.
		sort.Strings(pendingBuildEdits)

		endpoints := ManifestTargetEndpoints(mt)

		// NOTE(nick): Right now, the UX is designed to show the output exactly one
		// pod. A better UI might summarize the pods in other ways (e.g., show the
		// "most interesting" pod that's crash looping, or show logs from all pods
		// at once).
		_, pendingBuildSince := ms.HasPendingChanges()
		r := view.Resource{
			Name:               name,
			DirectoriesWatched: relWatchDirs,
			PathsWatched:       relWatchPaths,
			LastDeployTime:     ms.LastSuccessfulDeployTime,
			TriggerMode:        mt.Manifest.TriggerMode,
			BuildHistory:       buildHistory,
			PendingBuildEdits:  pendingBuildEdits,
			PendingBuildSince:  pendingBuildSince,
			PendingBuildReason: mt.NextBuildReason(),
			CurrentBuild:       currentBuild,
			CrashLog:           ms.CrashLog,
			Endpoints:          endpoints,
			ResourceInfo:       resourceInfoView(mt),
		}

		ret.Resources = append(ret.Resources, r)
	}

	ret.LogReader = logstore.NewReader(mu, s.LogStore)
	ret.FatalError = s.FatalError

	return ret
}

const TiltfileManifestName = model.TiltfileManifestName

func tiltfileResourceView(s EngineState) view.Resource {
	tr := view.Resource{
		Name:         TiltfileManifestName,
		IsTiltfile:   true,
		CurrentBuild: s.TiltfileState.CurrentBuild,
		BuildHistory: s.TiltfileState.BuildHistory,
	}
	if !s.TiltfileState.CurrentBuild.Empty() {
		tr.PendingBuildSince = s.TiltfileState.CurrentBuild.StartTime
	} else {
		tr.LastDeployTime = s.TiltfileState.LastBuild().FinishTime
	}
	if !s.TiltfileState.LastBuild().Empty() {
		err := s.TiltfileState.LastBuild().Error
		if err != nil {
			tr.CrashLog = model.NewLog(err.Error())
		}
	}
	return tr
}

func resourceInfoView(mt *ManifestTarget) view.ResourceInfoView {
	if mt.Manifest.IsUnresourcedYAMLManifest() {
		return view.YAMLResourceInfo{
			K8sResources: mt.Manifest.K8sTarget().DisplayNames,
		}
	}

	switch state := mt.State.RuntimeState.(type) {
	case dockercompose.State:
		return view.NewDCResourceInfo(mt.Manifest.DockerComposeTarget().ConfigPaths,
			state.Status, state.ContainerID, state.Log(), state.StartTime)
	case K8sRuntimeState:
		pod := state.MostRecentPod()
		return view.K8sResourceInfo{
			PodName:            pod.PodID.String(),
			PodCreationTime:    pod.StartedAt,
			PodUpdateStartTime: pod.UpdateStartTime,
			PodStatus:          pod.Status,
			PodRestarts:        pod.VisibleContainerRestarts(),
			PodLog:             pod.CurrentLog,
		}
	case LocalRuntimeState:
		return view.LocalResourceInfo{}
	default:
		// This is silly but it was the old behavior.
		return view.K8sResourceInfo{}
	}
}

// DockerComposeConfigPath returns the path to the docker-compose yaml file of any
// docker-compose manifests on this EngineState.
// NOTE(maia): current assumption is only one d-c.yaml per run, so we take the
// path from the first d-c manifest we see.
func (s EngineState) DockerComposeConfigPath() []string {
	for _, mt := range s.ManifestTargets {
		if mt.Manifest.IsDC() {
			return mt.Manifest.DockerComposeTarget().ConfigPaths
		}
	}
	return []string{}
}<|MERGE_RESOLUTION|>--- conflicted
+++ resolved
@@ -90,12 +90,10 @@
 
 	DockerPruneSettings model.DockerPruneSettings
 
-<<<<<<< HEAD
 	TelemetryCmd    model.Cmd
 	TelemetryStatus model.TelemetryStatus
-=======
+  
 	UserConfigState model.UserConfigState
->>>>>>> 2d87c363
 }
 
 // Merge analytics opt-in status from different sources.
