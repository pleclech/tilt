package store

import (
	"fmt"
	"os"
	"path/filepath"
	"sort"
	"time"

	"github.com/windmilleng/wmclient/pkg/analytics"

	"github.com/windmilleng/tilt/internal/container"
	"github.com/windmilleng/tilt/internal/dockercompose"
	"github.com/windmilleng/tilt/internal/hud/view"
	"github.com/windmilleng/tilt/internal/ospath"
	"github.com/windmilleng/tilt/internal/token"
	"github.com/windmilleng/tilt/pkg/model"
)

type EngineState struct {
	TiltBuildInfo model.TiltBuild
	TiltStartTime time.Time

	// saved so that we can render in order
	ManifestDefinitionOrder []model.ManifestName

	// TODO(nick): This will eventually be a general Target index.
	ManifestTargets map[model.ManifestName]*ManifestTarget

	CurrentlyBuilding model.ManifestName
	WatchFiles        bool

	// How many builds were queued on startup (i.e., how many manifests there were
	// after initial Tiltfile load)
	InitialBuildsQueued int

	// How many builds have been completed (pass or fail) since starting tilt
	CompletedBuildCount int

	// For synchronizing BuildController so that it's only
	// doing one action at a time. In the future, we might
	// want to allow it to parallelize builds better, but that
	// would require better tools for triaging output to different streams.
	BuildControllerActionCount int

	PermanentError error

	// The user has indicated they want to exit
	UserExited bool

	// The full log stream for tilt. This might deserve gc or file storage at some point.
	Log model.Log `testdiff:"ignore"`

	TiltfilePath             string
	ConfigFiles              []string
	TiltIgnoreContents       string
	PendingConfigFileChanges map[string]time.Time

	// InitManifests is the list of manifest names that we were told to init from the CLI.
	InitManifests []model.ManifestName

	TriggerQueue []model.ManifestName

	LogTimestamps bool
	IsProfiling   bool

	TiltfileState ManifestState

	SailEnabled bool
	SailURL     string

	// from GitHub
	LatestTiltBuild model.TiltBuild

	// Analytics Info
	AnalyticsOpt           analytics.Opt // changes to this field will propagate into the TiltAnalytics subscriber + we'll record them as user choice
	AnalyticsNudgeSurfaced bool          // this flag is set the first time we show the analytics nudge to the user.

	Features map[string]bool

<<<<<<< HEAD
	CloudAddress string
	Token        token.Token
	TeamName     string
=======
	TeamName string
	Token    token.Token

	TiltCloudUsername      string
	TokenKnownUnregistered bool // to distinguish whether an empty TiltCloudUsername means "we haven't checked" or "we checked and the token isn't registered"
>>>>>>> 3096425a
}

func (e *EngineState) ManifestNamesForTargetID(id model.TargetID) []model.ManifestName {
	result := make([]model.ManifestName, 0)
	for mn, state := range e.ManifestTargets {
		manifest := state.Manifest
		for _, iTarget := range manifest.ImageTargets {
			if iTarget.ID() == id {
				result = append(result, mn)
			}
		}
		if manifest.K8sTarget().ID() == id {
			result = append(result, mn)
		}
		if manifest.DockerComposeTarget().ID() == id {
			result = append(result, mn)
		}
	}
	return result
}

func (e *EngineState) BuildStatus(id model.TargetID) BuildStatus {
	mns := e.ManifestNamesForTargetID(id)
	for _, mn := range mns {
		ms := e.ManifestTargets[mn].State
		bs := ms.BuildStatus(id)
		if !bs.IsEmpty() {
			return bs
		}
	}
	return BuildStatus{}
}

func (e *EngineState) UpsertManifestTarget(mt *ManifestTarget) {
	mn := mt.Manifest.Name
	_, ok := e.ManifestTargets[mn]
	if !ok {
		e.ManifestDefinitionOrder = append(e.ManifestDefinitionOrder, mn)
	}
	e.ManifestTargets[mn] = mt
}

func (e EngineState) Manifest(mn model.ManifestName) (model.Manifest, bool) {
	m, ok := e.ManifestTargets[mn]
	if !ok {
		return model.Manifest{}, ok
	}
	return m.Manifest, ok
}

func (e EngineState) ManifestState(mn model.ManifestName) (*ManifestState, bool) {
	m, ok := e.ManifestTargets[mn]
	if !ok {
		return nil, ok
	}
	return m.State, ok
}

// Returns Manifests in a stable order
func (e EngineState) Manifests() []model.Manifest {
	result := make([]model.Manifest, 0, len(e.ManifestTargets))
	for _, mn := range e.ManifestDefinitionOrder {
		mt, ok := e.ManifestTargets[mn]
		if !ok {
			continue
		}
		result = append(result, mt.Manifest)
	}
	return result
}

// Returns ManifestStates in a stable order
func (e EngineState) ManifestStates() []*ManifestState {
	result := make([]*ManifestState, 0, len(e.ManifestTargets))
	for _, mn := range e.ManifestDefinitionOrder {
		mt, ok := e.ManifestTargets[mn]
		if !ok {
			continue
		}
		result = append(result, mt.State)
	}
	return result
}

// Returns ManifestTargets in a stable order
func (e EngineState) Targets() []*ManifestTarget {
	result := make([]*ManifestTarget, 0, len(e.ManifestTargets))
	for _, mn := range e.ManifestDefinitionOrder {
		mt, ok := e.ManifestTargets[mn]
		if !ok {
			continue
		}
		result = append(result, mt)
	}
	return result
}

func (e EngineState) RelativeTiltfilePath() (string, error) {
	wd, err := os.Getwd()
	if err != nil {
		return "", err
	}
	return filepath.Rel(wd, e.TiltfilePath)
}

func (e EngineState) IsEmpty() bool {
	return len(e.ManifestTargets) == 0
}

func (e EngineState) LastTiltfileError() error {
	return e.TiltfileState.LastBuild().Error
}

// TODO(nick): This will eventually implement TargetStatus
type BuildStatus struct {
	// Stores the times of all the pending changes,
	// so we can prioritize the oldest one first.
	// This map is mutable.
	PendingFileChanges map[string]time.Time

	LastSuccessfulResult BuildResult
}

func newBuildStatus() *BuildStatus {
	return &BuildStatus{
		PendingFileChanges: make(map[string]time.Time),
	}
}

func (s BuildStatus) IsEmpty() bool {
	return len(s.PendingFileChanges) == 0 && s.LastSuccessfulResult.IsEmpty()
}

type ManifestState struct {
	Name model.ManifestName

	DeployID model.DeployID // ID we have assigned to the current deploy (helps find expected k8s objects)

	BuildStatuses map[model.TargetID]*BuildStatus
	RuntimeState  RuntimeState

	PendingManifestChange time.Time

	// The current build
	CurrentBuild model.BuildRecord

	LastSuccessfulDeployTime time.Time

	// The last `BuildHistoryLimit` builds. The most recent build is first in the slice.
	BuildHistory []model.BuildRecord

	// The container IDs that we've run a LiveUpdate on, if any. Their contents have
	// diverged from the image they are built on. If these container don't appear on
	// the pod, we've lost that state and need to rebuild.
	LiveUpdatedContainerIDs map[container.ID]bool

	// We detected stale code and are currently doing an image build
	NeedsRebuildFromCrash bool

	// If a pod had to be killed because it was crashing, we keep the old log
	// around for a little while so we can show it in the UX.
	CrashLog model.Log

	// The log stream for this resource
	CombinedLog model.Log `testdiff:"ignore"`

	// If this manifest was changed, which config files led to the most recent change in manifest definition
	ConfigFilesThatCausedChange []string
}

func NewState() *EngineState {
	ret := &EngineState{}
	ret.Log = model.Log{}
	ret.ManifestTargets = make(map[model.ManifestName]*ManifestTarget)
	ret.PendingConfigFileChanges = make(map[string]time.Time)
	return ret
}

func newManifestState(mn model.ManifestName) *ManifestState {
	return &ManifestState{
		Name:                    mn,
		BuildStatuses:           make(map[model.TargetID]*BuildStatus),
		LiveUpdatedContainerIDs: container.NewIDSet(),
	}
}

func (ms *ManifestState) TargetID() model.TargetID {
	return model.TargetID{
		Type: model.TargetTypeManifest,
		Name: ms.Name.TargetName(),
	}
}

func (ms *ManifestState) BuildStatus(id model.TargetID) BuildStatus {
	result, ok := ms.BuildStatuses[id]
	if !ok {
		return BuildStatus{}
	}
	return *result
}

func (ms *ManifestState) MutableBuildStatus(id model.TargetID) *BuildStatus {
	result, ok := ms.BuildStatuses[id]
	if !ok {
		result = newBuildStatus()
		ms.BuildStatuses[id] = result
	}
	return result
}

func (ms *ManifestState) DCRuntimeState() dockercompose.State {
	ret, _ := ms.RuntimeState.(dockercompose.State)
	return ret
}

func (ms *ManifestState) IsDC() bool {
	_, ok := ms.RuntimeState.(dockercompose.State)
	return ok
}

func (ms *ManifestState) K8sRuntimeState() K8sRuntimeState {
	ret, _ := ms.RuntimeState.(K8sRuntimeState)
	return ret
}

func (ms *ManifestState) GetOrCreateK8sRuntimeState() K8sRuntimeState {
	ret, ok := ms.RuntimeState.(K8sRuntimeState)
	if !ok {
		ret = NewK8sRuntimeState()
		ms.RuntimeState = ret
	}
	return ret
}

func (ms *ManifestState) IsK8s() bool {
	_, ok := ms.RuntimeState.(K8sRuntimeState)
	return ok
}

func (ms *ManifestState) ActiveBuild() model.BuildRecord {
	return ms.CurrentBuild
}

func (ms *ManifestState) LastBuild() model.BuildRecord {
	if len(ms.BuildHistory) == 0 {
		return model.BuildRecord{}
	}
	return ms.BuildHistory[0]
}

func (ms *ManifestState) AddCompletedBuild(bs model.BuildRecord) {
	ms.BuildHistory = append([]model.BuildRecord{bs}, ms.BuildHistory...)
	if len(ms.BuildHistory) > model.BuildHistoryLimit {
		ms.BuildHistory = ms.BuildHistory[:model.BuildHistoryLimit]
	}
}

func (ms *ManifestState) StartedFirstBuild() bool {
	return !ms.CurrentBuild.Empty() || len(ms.BuildHistory) > 0
}

func (ms *ManifestState) MostRecentPod() Pod {
	return ms.K8sRuntimeState().MostRecentPod()
}

func (ms *ManifestState) HasPendingFileChanges() bool {
	for _, status := range ms.BuildStatuses {
		if len(status.PendingFileChanges) > 0 {
			return true
		}
	}
	return false
}

func (ms *ManifestState) NextBuildReason() model.BuildReason {
	reason := model.BuildReasonNone
	if ms.HasPendingFileChanges() {
		reason = reason.With(model.BuildReasonFlagChangedFiles)
	}
	if !ms.PendingManifestChange.IsZero() {
		reason = reason.With(model.BuildReasonFlagConfig)
	}
	if !ms.StartedFirstBuild() {
		reason = reason.With(model.BuildReasonFlagInit)
	}
	if ms.NeedsRebuildFromCrash {
		reason = reason.With(model.BuildReasonFlagCrash)
	}
	return reason
}

// Whether a change at the given time should trigger a build.
// Used to determine if changes to synced files or config files
// should kick off a new build.
func (ms *ManifestState) IsPendingTime(t time.Time) bool {
	return !t.IsZero() && t.After(ms.LastBuild().StartTime)
}

// Whether changes have been made to this Manifest's synced files
// or config since the last build.
//
// Returns:
// bool: whether changes have been made
// Time: the time of the earliest change
func (ms *ManifestState) HasPendingChanges() (bool, time.Time) {
	return ms.HasPendingChangesBefore(time.Now())
}

// Like HasPendingChanges, but relative to a particular time.
func (ms *ManifestState) HasPendingChangesBefore(highWaterMark time.Time) (bool, time.Time) {
	ok := false
	earliest := highWaterMark
	t := ms.PendingManifestChange
	if t.Before(earliest) && ms.IsPendingTime(t) {
		ok = true
		earliest = t
	}

	for _, status := range ms.BuildStatuses {
		for _, t := range status.PendingFileChanges {
			if t.Before(earliest) && ms.IsPendingTime(t) {
				ok = true
				earliest = t
			}
		}
	}
	if !ok {
		return ok, time.Time{}
	}
	return ok, earliest
}

var _ model.TargetStatus = &ManifestState{}

type YAMLManifestState struct {
	HasBeenDeployed bool

	CurrentApplyStartTime   time.Time
	LastError               error
	LastApplyFinishTime     time.Time
	LastSuccessfulApplyTime time.Time
	LastApplyStartTime      time.Time
}

func NewYAMLManifestState() *YAMLManifestState {
	return &YAMLManifestState{}
}

func (s *YAMLManifestState) TargetID() model.TargetID {
	return model.TargetID{
		Type: model.TargetTypeManifest,
		Name: model.UnresourcedYAMLManifestName.TargetName(),
	}
}

func (s *YAMLManifestState) ActiveBuild() model.BuildRecord {
	return model.BuildRecord{
		StartTime: s.CurrentApplyStartTime,
	}
}

func (s *YAMLManifestState) LastBuild() model.BuildRecord {
	return model.BuildRecord{
		StartTime:  s.LastApplyStartTime,
		FinishTime: s.LastApplyFinishTime,
		Error:      s.LastError,
	}
}

var _ model.TargetStatus = &YAMLManifestState{}

func ManifestTargetEndpoints(mt *ManifestTarget) (endpoints []string) {
	defer func() {
		sort.Strings(endpoints)
	}()

	// If the user specified port-forwards in the Tiltfile, we
	// assume that's what they want to see in the UI
	portForwards := mt.Manifest.K8sTarget().PortForwards
	if len(portForwards) > 0 {
		for _, pf := range portForwards {
			endpoints = append(endpoints, fmt.Sprintf("http://localhost:%d/", pf.LocalPort))
		}
		return endpoints
	}

	publishedPorts := mt.Manifest.DockerComposeTarget().PublishedPorts()
	if len(publishedPorts) > 0 {
		for _, p := range publishedPorts {
			endpoints = append(endpoints, fmt.Sprintf("http://localhost:%d/", p))
		}
		return endpoints
	}

	for _, u := range mt.State.K8sRuntimeState().LBs {
		if u != nil {
			endpoints = append(endpoints, u.String())
		}
	}
	return endpoints
}

func StateToView(s EngineState) view.View {
	ret := view.View{
		IsProfiling:   s.IsProfiling,
		LogTimestamps: s.LogTimestamps,
	}

	ret.Resources = append(ret.Resources, tiltfileResourceView(s))

	for _, name := range s.ManifestDefinitionOrder {
		mt, ok := s.ManifestTargets[name]
		if !ok {
			continue
		}

		ms := mt.State

		var absWatchDirs []string
		var absWatchPaths []string
		for _, p := range mt.Manifest.LocalPaths() {
			fi, err := os.Stat(p)
			if err == nil && !fi.IsDir() {
				absWatchPaths = append(absWatchPaths, p)
			} else {
				absWatchDirs = append(absWatchDirs, p)
			}
		}
		absWatchPaths = append(absWatchPaths, s.TiltfilePath)
		relWatchDirs := ospath.TryAsCwdChildren(absWatchDirs)
		relWatchPaths := ospath.TryAsCwdChildren(absWatchPaths)

		var pendingBuildEdits []string
		for _, status := range ms.BuildStatuses {
			for f := range status.PendingFileChanges {
				pendingBuildEdits = append(pendingBuildEdits, f)
			}
		}

		pendingBuildEdits = ospath.FileListDisplayNames(absWatchDirs, pendingBuildEdits)

		buildHistory := append([]model.BuildRecord{}, ms.BuildHistory...)
		for i, build := range buildHistory {
			build.Edits = ospath.FileListDisplayNames(absWatchDirs, build.Edits)
			buildHistory[i] = build
		}

		currentBuild := ms.CurrentBuild
		currentBuild.Edits = ospath.FileListDisplayNames(absWatchDirs, ms.CurrentBuild.Edits)

		// Sort the strings to make the outputs deterministic.
		sort.Strings(pendingBuildEdits)

		endpoints := ManifestTargetEndpoints(mt)

		// NOTE(nick): Right now, the UX is designed to show the output exactly one
		// pod. A better UI might summarize the pods in other ways (e.g., show the
		// "most interesting" pod that's crash looping, or show logs from all pods
		// at once).
		_, pendingBuildSince := ms.HasPendingChanges()
		r := view.Resource{
			Name:               name,
			DirectoriesWatched: relWatchDirs,
			PathsWatched:       relWatchPaths,
			LastDeployTime:     ms.LastSuccessfulDeployTime,
			TriggerMode:        mt.Manifest.TriggerMode,
			BuildHistory:       buildHistory,
			PendingBuildEdits:  pendingBuildEdits,
			PendingBuildSince:  pendingBuildSince,
			PendingBuildReason: ms.NextBuildReason(),
			CurrentBuild:       currentBuild,
			CrashLog:           ms.CrashLog,
			Endpoints:          endpoints,
			ResourceInfo:       resourceInfoView(mt),
		}

		ret.Resources = append(ret.Resources, r)
	}

	ret.Log = s.Log

	return ret
}

func tiltfileResourceView(s EngineState) view.Resource {
	ltfb := s.TiltfileState.LastBuild()
	if !s.TiltfileState.CurrentBuild.Empty() {
		ltfb.Log = s.TiltfileState.CurrentBuild.Log
	}
	tr := view.Resource{
		Name:         view.TiltfileResourceName,
		IsTiltfile:   true,
		CurrentBuild: s.TiltfileState.CurrentBuild,
		BuildHistory: []model.BuildRecord{
			ltfb,
		},
	}
	if !s.TiltfileState.CurrentBuild.Empty() {
		tr.PendingBuildSince = s.TiltfileState.CurrentBuild.StartTime
	} else {
		tr.LastDeployTime = s.TiltfileState.LastBuild().FinishTime
	}
	if !s.TiltfileState.LastBuild().Empty() {
		err := s.TiltfileState.LastBuild().Error
		if err != nil {
			tr.CrashLog = model.NewLog(err.Error())
		}
	}
	return tr
}

func resourceInfoView(mt *ManifestTarget) view.ResourceInfoView {
	if mt.Manifest.IsUnresourcedYAMLManifest() {
		return view.YAMLResourceInfo{
			K8sResources: mt.Manifest.K8sTarget().DisplayNames,
		}
	}

	if dcState, ok := mt.State.RuntimeState.(dockercompose.State); ok {
		return view.NewDCResourceInfo(mt.Manifest.DockerComposeTarget().ConfigPaths, dcState.Status, dcState.ContainerID, dcState.Log(), dcState.StartTime)
	} else {
		pod := mt.State.MostRecentPod()
		return view.K8sResourceInfo{
			PodName:            pod.PodID.String(),
			PodCreationTime:    pod.StartedAt,
			PodUpdateStartTime: pod.UpdateStartTime,
			PodStatus:          pod.Status,
			PodRestarts:        pod.AllContainerRestarts() - pod.OldRestarts,
			PodLog:             pod.CurrentLog,
			YAML:               mt.Manifest.K8sTarget().YAML,
		}
	}
}

// DockerComposeConfigPath returns the path to the docker-compose yaml file of any
// docker-compose manifests on this EngineState.
// NOTE(maia): current assumption is only one d-c.yaml per run, so we take the
// path from the first d-c manifest we see.
func (s EngineState) DockerComposeConfigPath() []string {
	for _, mt := range s.ManifestTargets {
		if mt.Manifest.IsDC() {
			return mt.Manifest.DockerComposeTarget().ConfigPaths
		}
	}
	return []string{}
}<|MERGE_RESOLUTION|>--- conflicted
+++ resolved
@@ -78,17 +78,12 @@
 
 	Features map[string]bool
 
-<<<<<<< HEAD
 	CloudAddress string
 	Token        token.Token
 	TeamName     string
-=======
-	TeamName string
-	Token    token.Token
 
 	TiltCloudUsername      string
 	TokenKnownUnregistered bool // to distinguish whether an empty TiltCloudUsername means "we haven't checked" or "we checked and the token isn't registered"
->>>>>>> 3096425a
 }
 
 func (e *EngineState) ManifestNamesForTargetID(id model.TargetID) []model.ManifestName {
