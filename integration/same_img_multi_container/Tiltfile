# -*- mode: Python -*-

# HACK: load namespaces on `tilt up` but not on `tilt down`
# load_namespace = not str(local('echo $SKIP_NAMESPACE')).strip()
# if load_namespace:
  # k8s_yaml('../namespace.yaml')

# If you get push errors, you can change the default_registry.
# Create tilt_option.json with contents: {"default_registry": "gcr.io/my-personal-project"}
# (with your registry inserted). tilt_option.json is gitignore'd, unlike Tiltfile
default_registry(read_json('tilt_option.json', {})
                 .get('default_registry', 'gcr.io/windmill-test-containers/servantes'))

codepath = '/go/src/github.com/windmilleng/integration/same_img_multi_container'
docker_build('sameimg', '.',
             live_update=[
                 sync('.', codepath),
                 run('go install {}'.format(codepath)),
                 run('{}/restart.sh'.format(codepath))
             ])
k8s_yaml('sameimg.yaml')
<<<<<<< HEAD

=======
>>>>>>> 58582e63
k8s_resource('sameimg', port_forwards=['8100:8000', '8101:8001'])<|MERGE_RESOLUTION|>--- conflicted
+++ resolved
@@ -19,8 +19,4 @@
                  run('{}/restart.sh'.format(codepath))
              ])
 k8s_yaml('sameimg.yaml')
-<<<<<<< HEAD
-
-=======
->>>>>>> 58582e63
 k8s_resource('sameimg', port_forwards=['8100:8000', '8101:8001'])